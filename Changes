--- conflicted
+++ resolved
@@ -9,11 +9,8 @@
 
     - The `send` method will clear the value of `response` if the object
     cannot determine a Webmention endpoint for the target.
-<<<<<<< HEAD
-=======
     
     - Increasing the default value of `max_content_length` to 280.
->>>>>>> 868b25f9
 
     - Documentation improvements.
 
